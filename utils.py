import logging
import os
from datetime import datetime
import math

import torch
from tqdm import tqdm  # progress bar for training and evaluation loops
import torchvision.transforms as transforms
import torchvision.datasets as datasets
from torch_ema import ExponentialMovingAverage
from torch.optim import AdamW
from torch.optim.lr_scheduler import CosineAnnealingLR
from torch.utils.data import DataLoader

def check_gradient_norms(model, threshold=10.0):
    """Check if gradient norms are reasonable to catch exploding gradients."""
    total_norm = 0
    for p in model.parameters():
        if p.grad is not None:
            param_norm = p.grad.data.norm(2)
            total_norm += param_norm.item() ** 2
    total_norm = total_norm ** (1. / 2)
    
    if total_norm > threshold or math.isnan(total_norm) or math.isinf(total_norm):
        logging.warning(f"Large gradient norm detected: {total_norm}")
        return False
    return True

def sync_device(device):
    """Synchronize device operations for CUDA and MPS to avoid hangs."""
    if device == 'cuda':
        torch.cuda.synchronize()
    elif device == 'mps':
        torch.mps.synchronize()

# Setup logger to console and file
log_dir = 'logs'
if not os.path.exists(log_dir):
    os.makedirs(log_dir)
log_filename = datetime.now().strftime('train_default_%Y%m%d.log')
log_path = os.path.join(log_dir, log_filename)

logging.basicConfig(
    level=logging.DEBUG,
    format='[%(asctime)s] %(levelname)s: %(message)s',
    handlers=[
        logging.StreamHandler(),
        logging.FileHandler(log_path)
    ]
)

# Hyperparameters
NUM_WORKERS = 6
BATCH_SIZE = 512
EPOCHS = 800
<<<<<<< HEAD
LR = 0.001
WEIGHT_DECAY = 0.05
EMA_DECAY = 0.9999
GRADIENT_CLIP_VALUE = 1.0
=======
LR = 0.00125
WEIGHT_DECAY = 0.05
EMA_DECAY = 0.9999
T_0 = 50
T_mult = 2
>>>>>>> 11efdedc


def train(student_model, device, loader, criterion, optimizer, ema, epoch, teacher_model=None):
    student_model.train()
    total_loss, correct, total = 0.0, 0, 0
    for batch_idx, (inputs, targets) in enumerate(tqdm(loader, desc=f"Train Epoch {epoch}", unit="batch")):
        # log progress at every batch
        # logging.debug(f"Processing batch {batch_idx+1}/{len(loader)} for epoch {epoch}")
        inputs, targets = inputs.to(device), targets.to(device)
        optimizer.zero_grad()

        if teacher_model is not None:
            with torch.no_grad():
                teacher_outputs = teacher_model(inputs)

        student_outputs = student_model(inputs)
        if teacher_model is not None:
            loss = criterion(student_outputs, teacher_outputs, targets)
        else:
            loss = criterion(student_outputs, targets)
        
        loss.backward()
        
        # Check gradient norms before clipping
        if not check_gradient_norms(student_model, threshold=10.0):
            logging.warning(f"Skipping optimizer step due to large gradients at epoch {epoch}")
            optimizer.zero_grad()
            continue
        
        # Add gradient clipping to prevent exploding gradients
        torch.nn.utils.clip_grad_norm_(student_model.parameters(), GRADIENT_CLIP_VALUE)
        
        optimizer.step()
        ema.update()
        # Synchronize after update to flush operations
        sync_device(device)

        total_loss += loss.item()
        _, predicted = student_outputs.max(1)
        total += targets.size(0)
        correct += predicted.eq(targets).sum().item()
        # Log more frequently to monitor progress
        if batch_idx % 100 == 0:
            logging.info(f'Epoch {epoch} | Step {batch_idx+1}/{len(loader)} | Loss: {total_loss/(batch_idx+1):.4f} | Acc: {100.*correct/total:.2f}%')
    # End of epoch logging
    logging.info(f'Epoch {epoch} training completed')

def evaluate(model, device, loader, criterion, ema):
    ema.store()
    ema.copy_to()
    model.eval()

    total_loss, correct, total = 0.0, 0, 0
    with torch.no_grad():
        for inputs, targets in tqdm(loader, desc="Evaluating", unit="batch", leave=False):
            inputs, targets = inputs.to(device), targets.to(device)
            outputs = model(inputs)
            loss = criterion(outputs, targets)
            total_loss += loss.item()
            _, predicted = outputs.max(1)
            total += targets.size(0)
            correct += predicted.eq(targets).sum().item()
    acc = 100.*correct/total
    logging.info(f'Test Loss: {total_loss/len(loader):.4f} | Test Acc: {acc:.2f}%')
    # Ensure all evaluation ops are completed
    sync_device(device)
    
    ema.restore()
    return acc

def get_optimizer(model):
    optimizer = AdamW(model.parameters(), lr=LR, weight_decay=WEIGHT_DECAY)
    return optimizer

def get_scheduler(optimizer):
<<<<<<< HEAD
    scheduler = CosineAnnealingLR(optimizer, T_max=EPOCHS, eta_min=1e-6)
    
=======
    scheduler = CosineAnnealingWarmRestarts(optimizer, T_0=T_0, T_mult=T_mult)
>>>>>>> 11efdedc
    return scheduler

def get_ema(model, decay=EMA_DECAY):
    ema = ExponentialMovingAverage(model.parameters(), decay=decay)
    return ema

def get_dataset_loader():
    # Data transforms for CIFAR-10
    transform_train = transforms.Compose([
        transforms.RandomResizedCrop(32),
        transforms.RandomHorizontalFlip(),
        transforms.RandAugment(),  # random augmentation
        transforms.ToTensor(),
        transforms.RandomErasing(p=0.25),
        transforms.Normalize((0.4914, 0.4822, 0.4465), (0.2471, 0.2435, 0.2616)),
    ])
    transform_test = transforms.Compose([
        transforms.ToTensor(),
        transforms.Normalize((0.4914, 0.4822, 0.4465), (0.2471, 0.2435, 0.2616)),
    ])

    # Dynamically set num_workers and pin_memory based on device
    device = get_device()
    num_workers = 0 if device == 'mps' else NUM_WORKERS
    persistent_workers = False if num_workers == 0 else True
    pin_memory = True if device == 'cuda' else False

    # Datasets and loaders
    trainset = datasets.CIFAR10(root='./data', train=True, download=True, transform=transform_train)
    testset = datasets.CIFAR10(root='./data', train=False, download=True, transform=transform_test)
    trainloader = DataLoader(trainset, batch_size=BATCH_SIZE, shuffle=True, num_workers=num_workers, pin_memory=pin_memory, persistent_workers=persistent_workers)
    testloader = DataLoader(testset, batch_size=BATCH_SIZE, shuffle=False, num_workers=num_workers, pin_memory=pin_memory, persistent_workers=persistent_workers)

    return trainloader, testloader

def get_device():
    if torch.backends.mps.is_available():
        return 'mps'
    elif torch.cuda.is_available():
        return 'cuda'
    else:
        return 'cpu'<|MERGE_RESOLUTION|>--- conflicted
+++ resolved
@@ -53,18 +53,9 @@
 NUM_WORKERS = 6
 BATCH_SIZE = 512
 EPOCHS = 800
-<<<<<<< HEAD
 LR = 0.001
 WEIGHT_DECAY = 0.05
 EMA_DECAY = 0.9999
-GRADIENT_CLIP_VALUE = 1.0
-=======
-LR = 0.00125
-WEIGHT_DECAY = 0.05
-EMA_DECAY = 0.9999
-T_0 = 50
-T_mult = 2
->>>>>>> 11efdedc
 
 
 def train(student_model, device, loader, criterion, optimizer, ema, epoch, teacher_model=None):
@@ -140,12 +131,7 @@
     return optimizer
 
 def get_scheduler(optimizer):
-<<<<<<< HEAD
-    scheduler = CosineAnnealingLR(optimizer, T_max=EPOCHS, eta_min=1e-6)
-    
-=======
-    scheduler = CosineAnnealingWarmRestarts(optimizer, T_0=T_0, T_mult=T_mult)
->>>>>>> 11efdedc
+    scheduler = CosineAnnealingWarmRestarts(optimizer, T_0=200, T_mult=2)
     return scheduler
 
 def get_ema(model, decay=EMA_DECAY):
